var mongoose = require('mongoose');
var Promise = require('bluebird');
var _ = require('lodash');
var uuid = require('node-uuid');

var uuidRegexp = /^[0-9a-f]{8}-[0-9a-f]{4}-[0-9a-f]{4}-[0-9a-f]{4}-[0-9a-f]{12}$/;

function Adapter() {
    var adapter = {};
    adapter._init = function (options) {
        var connectionString = options.connectionString || '';

        if (!connectionString.length) {
            connectionString = 'mongodb://' +
            (options.username ? options.username + ':' + options.password + '@' : '') +
            options.host + (options.port ? ':' + options.port : '') + '/' + options.db;
        }

        //Setup mongoose instance
        this.db = mongoose.createConnection(connectionString, options.flags);
    };

    /**
     * Store models in an object here.
     *
     * @api private
     */
    adapter._models = {};

    adapter.schema = function (name, schema, options) {
        var ObjectId = mongoose.Schema.Types.ObjectId;
        var Mixed = mongoose.Schema.Types.Mixed;

        schema._id = {
            type : String,
            default : function() {
              return uuid.v4();
            }
        };

        _.each(schema, function (val, key) {
            var obj = {};
            var isArray = _.isArray(val);
            var value = isArray ? val[0] : val;
            var isObject = _.isPlainObject(value);
            var ref = isObject ? value.ref : value;

            // Convert strings to associations
            if (typeof ref == 'string') {
                obj.ref = ref;
                obj.type = String;
                schema[key] = isArray ? [obj] : obj;
            }

            // Convert native object to schema type Mixed
            if (typeof value == 'function' && typeCheck(value) == 'object') {
                if (isObject) {
                    schema[key].type = Mixed;
                } else {
                    schema[key] = Mixed;
                }
            }
        });

        return mongoose.Schema(schema, options);

        function typeCheck(fn) {
            return Object.prototype.toString.call(new fn(''))
                .slice(1, -1).split(' ')[1].toLowerCase();
        }
    };

    adapter.model = function (name, schema) {
        if (schema) {
            var model = this.db.model.apply(this.db, arguments);
            this._models[name] = model;
            return model;
        } else {
            return this._models[name];
        }
    };

    adapter.create = function (model, id, resource) {
        var _this = this;
        if (!resource) {
            resource = id;
        } else {
            resource.id = id;
        }
        model = typeof model == 'string' ? this.model(model) : model;
        resource = this._serialize(model, resource);
        return new Promise(function (resolve, reject) {
            model.create(resource, function (error, resource) {
                _this._handleWrite(model, resource, error, resolve, reject);
            });
        });
    };

    adapter.update = function (model, id, update, options) {
        var _this = this;
        model = typeof model == 'string' ? this.model(model) : model;
        update = this._serialize(model, update);

        return new Promise(function (resolve, reject) {
            var cb = function (error, resource) {
                if (error) {
                    return reject(error);
                }
                _this._handleWrite(model, resource, error, resolve, reject);
            };

            if (options) {
                model.findByIdAndUpdate(id, update, options, cb);
            } else {
                model.findByIdAndUpdate(id, update, cb);
            }
        });
    };

    //nb: query cannot be a string in this case.
    adapter.upsert = function (model, query, update) {
        var _this = this;
        model = typeof model == 'string' ? this.model(model) : model;
        update = this._serialize(model, update);

        return new Promise(function (resolve, reject) {
            var cb = function (error, resource) {
                if (error) {
                    return reject(error);
                }
                _this._handleWrite(model, resource, error, resolve, reject);
            };

            model.findOneAndUpdate(query, update, {update: true}, cb);
        });
    }

    adapter.delete = function (model, id) {
        var _this = this;
        model = typeof model == 'string' ? this.model(model) : model;
        return new Promise(function (resolve, reject) {
            model.findByIdAndRemove(id, function (error, resource) {
                _this._handleWrite(model, resource, error, resolve, reject);
            });
        });
    };

    adapter.find = function (model, query) {
        var _this = this;
        var method = typeof query != 'object' ? 'findById' : 'findOne';

        model = typeof model == 'string' ? this._models[model] : model;
        return new Promise(function (resolve, reject) {
            model[method](query, function (error, resource) {
                if (error) {
                    return reject(error);
                }
                resolve(_this._deserialize(model, resource));
            });
        });
    };

    adapter.findMany = function (model, query, limit, skip, sort, fields) {
        var _this = this;

        if (_.isObject(query)) {
            query.id && (query._id = query.id) && delete query.id;
        }
        query && query._id && _.isArray(query._id) && (query._id = {$in: query._id});

        if (_.isArray(query)) {
            query = query.length ? {_id: {$in: query}} : {};
        } else if (!query) {
            query = {};
        } else if (typeof query == 'number') {
            limit = query;
        }

        model = typeof model == 'string' ? this._models[model] : model;
        limit = limit || 1000;
        skip = skip ? skip : 0;
        sort = sort || {"_id": -1};
        var arr = fields ? fields.split(" ") : [];
        _.each(arr, function (field, index) {
            arr[index] = field.replace("links.", "");
        })
        fields && (fields = arr.join(" "))
        return new Promise(function (resolve, reject) {
            model.find(query).skip(skip).sort(sort).limit(limit).select(fields).exec(function (error, resources) {
                if (error) {
                    return reject(error);
                }
                resources = resources.map(function (resource) {
                    return _this._deserialize(model, resource);
                });
                resolve(resources);
            });
        });
    };

    adapter.awaitConnection = function () {
        var _this = this;
        return new Promise(function (resolve, reject) {
            _this.db.once('connected', function () {
                resolve();
            });
            _this.db.once('error', function (error) {
                reject(error);
            });
            // check whether db isn't already in connected state
            // if so it wil not emit the connected event and therefore can keep the promise dangling
            if (_this.db._readyState == 1) {
                resolve();
            }

        });
    };

    /**
     * Parse incoming resource.
     *
     * @api private
     * @param {Object} model
     * @param {Object} resource
     * @return {Object}
     */
    adapter._serialize = function (model, resource) {
        if (resource.id) {
            resource._id = resource.id;
            delete resource.id;
        }

        if (resource.hasOwnProperty('links') && typeof resource.links == 'object') {
            _.each(resource.links, function (value, key) {
                resource[key] = value;
            });
            delete resource.links;
        }
        return resource;
    };

    /**
     * Return a resource ready to be sent back to client.
     *
     * @api private
     * @param {Object} model
     * @param {Object} resource mongoose document
     * @return {Object}
     */
    adapter._deserialize = function (model, resource) {
        var json = {};
        if (!resource) {
            return undefined;
        }
        if (resource.toObject) {
            resource = resource.toObject();
        }

        json.id = resource._id;

        var relations = [];
        model.schema.eachPath(function (path, type) {
            if (path == '_id' || path == '__v') return;
            json[path] = resource[path];
            //Distinguish between refs with UUID values and properties with UUID values
            var hasManyRef = (type.options.type && type.options.type[0] && type.options.type[0].ref);
            var isRef = !!(type.options.ref || hasManyRef);
            var instance = type.instance ||
                (type.caster ? type.caster.instance : undefined);
            if (path != '_id' && instance == 'String' && uuidRegexp.test(resource[path]) && isRef) {
                return relations.push(path);
            }

            if (resource[path] && resource[path].forEach) {

                var isLink = _.every(resource[path], function(item) {
                    return uuidRegexp.test(item);
                });

                if(isLink) relations.push(path);
            }
            
        });
        
        if (relations.length) {
            var links = {};
            _.each(relations, function (relation) {
                if (_.isArray(json[relation]) ? json[relation].length : json[relation]) {
                    links[relation] = json[relation];
                }
                delete json[relation];
            });
            if (_.keys(links).length) {
                json.links = links;
            }
        }
        return json;
    };

    /**
     * What happens after the DB has been written to, successful or not.
     *
     * @api private
     * @param {Object} model
     * @param {Object} resource
     * @param {Object} error
     * @param {Function} resolve
     * @param {Function} reject
     */
    adapter._handleWrite = function (model, resource, error, resolve, reject) {
        var _this = this;
        if (error) {
            return reject(error);
        }
<<<<<<< HEAD
        resolve(_this._deserialize(model, resource));
=======
        this._updateRelationships(model, resource).then(function (resource) {
            resolve(_this._deserialize(model, resource));
        }, function (error) {
            reject(error);
        });
    };

    /**
     * Update relationships manually. By nature of NoSQL,
     * relations don't come for free. Don't try this at home, kids.
     *
     * @api private
     * @param {Object} model
     * @param {Object} resource
     * @return {Promise}
     */
    adapter._updateRelationships = function (model, resource) {
        var _this = this;

        /**
         * Get fields that contain references.
         */
        var references = [];
        _.each(model.schema.tree, function (value, key) {
            var singular = !_.isArray(value);
            var obj = singular ? value : value[0];
            if (typeof obj == 'object' && obj.hasOwnProperty('ref')) {
                references.push({
                    path: key,
                    model: obj.ref,
                    singular: singular,
                    inverse: obj.inverse
                });
            }
        });

        var promises = [];
        _.each(references, function (reference) {
            var relatedModel = _this._models[reference.model];
            var relatedTree = relatedModel.schema.tree;
            var fields = [];

            // Get fields on the related model that reference this model
            if (typeof reference.inverse == 'string') {
                var inverted = {};
                inverted[reference.inverse] = relatedTree[reference.inverse];
                relatedTree = inverted;
            }
            _.each(relatedTree, function (value, key) {
                var singular = !_.isArray(value);
                var obj = singular ? value : value[0];
                if (typeof obj == 'object' && obj.ref == model.modelName) {
                    fields.push({
                        path: key,
                        model: obj.ref,
                        singular: singular,
                        inverse: obj.inverse
                    });
                }
            });

            // Iterate over each relation
            _.each(fields, function (field) {
                // One-to-one
                if (reference.singular && field.singular) {
                    promises.push(_this._updateOneToOne(
                        relatedModel, resource, reference, field
                    ));
                }
                // One-to-many
                if (reference.singular && !field.singular) {
                    promises.push(_this._updateOneToMany(
                        relatedModel, resource, reference, field
                    ));
                }
                // Many-to-one
                if (!reference.singular && field.singular) {
                    promises.push(_this._updateManyToOne(
                        relatedModel, resource, reference, field
                    ));
                }
                // Many-to-many
                if (!reference.singular && !field.singular) {
                    promises.push(_this._updateManyToMany(
                        relatedModel, resource, reference, field
                    ));
                }
            });
        });

        return new Promise(function (resolve, reject) {
            Promise.all(promises).then(
                function () {
                    resolve(resource);
                }, function (errors) {
                    reject(errors);
                }
            );
        });
    };

    /**
     * Update one-to-one mapping.
     *
     * @api private
     * @parameter {Object} relatedModel
     * @parameter {Object} resource
     * @parameter {Object} reference
     * @parameter {Object} field
     * @return {Promise}
     */
    adapter._updateOneToOne = function (relatedModel, resource, reference, field) {
        return new Promise(function (resolve, reject) {
            // Dissociation
            var dissociate = {$unset: {}};
            dissociate.$unset[field.path] = 1;
            relatedModel.where(field.path, resource.id).update(dissociate, function (error) {
                if (error) return reject(error);

                // Association
                var associate = {$set: {}};
                associate.$set[field.path] = resource.id;

                if (!resource[reference.path]) return resolve();
                relatedModel.findByIdAndUpdate(resource[reference.path], associate, function (error) {
                    if (error) return reject(error);
                    resolve();
                });
            });
        });
    };

    /**
     * Update one-to-many mapping.
     *
     * @api private
     * @parameter {Object} relatedModel
     * @parameter {Object} resource
     * @parameter {Object} reference
     * @parameter {Object} field
     * @return {Promise}
     */
    adapter._updateOneToMany = function (relatedModel, resource, reference, field) {
        return new Promise(function (resolve, reject) {
            // Dissociation
            var dissociate = {$pull: {}};
            dissociate.$pull[field.path] = resource.id;
            relatedModel.where(field.path, resource.id).update(dissociate, function (error) {
                if (error) return reject(error);

                // Association
                var associate = {$addToSet: {}};
                associate.$addToSet[field.path] = resource.id;

                if (!resource[reference.path]) return resolve();
                relatedModel.findByIdAndUpdate(resource[reference.path], associate, function (error) {
                    if (error) return reject(error);
                    resolve();
                });
            });
        });
    };

    /**
     * Update many-to-one mapping.
     *
     * @api private
     * @parameter {Object} relatedModel
     * @parameter {Object} resource
     * @parameter {Object} reference
     * @parameter {Object} field
     * @return {Promise}
     */
    adapter._updateManyToOne = function (relatedModel, resource, reference, field) {
        return new Promise(function (resolve, reject) {
            // Dissociation
            var dissociate = {$unset: {}};
            dissociate.$unset[field.path] = 1;

            relatedModel.where(field.path, resource.id).update(dissociate, function (error) {
                if (error) return reject(error);

                // Association
                var associate = {$set: {}};
                associate.$set[field.path] = resource.id;
                var ids = {_id: {$in: resource[reference.path] || []}};

                relatedModel.update(ids, associate, {multi: true}, function (error) {
                    if (error) return reject(error);
                    resolve();
                });
            });
        });
    };

    /**
     * Update many-to-many mapping.
     *
     * @api private
     * @parameter {Object} relatedModel
     * @parameter {Object} resource
     * @parameter {Object} reference
     * @parameter {Object} field
     * @return {Promise}
     */
    adapter._updateManyToMany = function (relatedModel, resource, reference, field) {
        return new Promise(function (resolve, reject) {
            // Dissociation
            var dissociate = {$pull: {}};
            dissociate.$pull[field.path] = resource.id;

            relatedModel.where(field.path, resource.id).update(dissociate, function (error) {
                if (error)  return reject(error);

                // Association
                var associate = {$addToSet: {}};
                associate.$addToSet[field.path] = resource.id;
                var ids = {_id: {$in: resource[reference.path] || []}};

                relatedModel.update(ids, associate, {multi: true}, function (error) {
                    if (error) return reject(error);
                    resolve();
                });
            });
        });
    };

    /**
     * Remove all associations from a resource.
     *
     * @api private
     * @parameter {Object} model
     * @parameter {Object} resource
     * @return {Object}
     */
    adapter._dissociate = function (model, resource) {
        model.schema.eachPath(function (path, type) {
            var instance = type.instance ||
                (type.caster ? type.caster.instance : undefined);
        if (path != '_id' && instance == 'String' && uuidRegexp.test(resource[path])) {
                resource[path] = null;
            }
        });
        return resource;
>>>>>>> 3197e709
    };

    // expose mongoose
    adapter.mongoose = mongoose;
    return adapter;
}
module.exports = Adapter;<|MERGE_RESOLUTION|>--- conflicted
+++ resolved
@@ -279,9 +279,9 @@
 
                 if(isLink) relations.push(path);
             }
-            
-        });
-        
+
+        });
+
         if (relations.length) {
             var links = {};
             _.each(relations, function (relation) {
@@ -312,254 +312,7 @@
         if (error) {
             return reject(error);
         }
-<<<<<<< HEAD
         resolve(_this._deserialize(model, resource));
-=======
-        this._updateRelationships(model, resource).then(function (resource) {
-            resolve(_this._deserialize(model, resource));
-        }, function (error) {
-            reject(error);
-        });
-    };
-
-    /**
-     * Update relationships manually. By nature of NoSQL,
-     * relations don't come for free. Don't try this at home, kids.
-     *
-     * @api private
-     * @param {Object} model
-     * @param {Object} resource
-     * @return {Promise}
-     */
-    adapter._updateRelationships = function (model, resource) {
-        var _this = this;
-
-        /**
-         * Get fields that contain references.
-         */
-        var references = [];
-        _.each(model.schema.tree, function (value, key) {
-            var singular = !_.isArray(value);
-            var obj = singular ? value : value[0];
-            if (typeof obj == 'object' && obj.hasOwnProperty('ref')) {
-                references.push({
-                    path: key,
-                    model: obj.ref,
-                    singular: singular,
-                    inverse: obj.inverse
-                });
-            }
-        });
-
-        var promises = [];
-        _.each(references, function (reference) {
-            var relatedModel = _this._models[reference.model];
-            var relatedTree = relatedModel.schema.tree;
-            var fields = [];
-
-            // Get fields on the related model that reference this model
-            if (typeof reference.inverse == 'string') {
-                var inverted = {};
-                inverted[reference.inverse] = relatedTree[reference.inverse];
-                relatedTree = inverted;
-            }
-            _.each(relatedTree, function (value, key) {
-                var singular = !_.isArray(value);
-                var obj = singular ? value : value[0];
-                if (typeof obj == 'object' && obj.ref == model.modelName) {
-                    fields.push({
-                        path: key,
-                        model: obj.ref,
-                        singular: singular,
-                        inverse: obj.inverse
-                    });
-                }
-            });
-
-            // Iterate over each relation
-            _.each(fields, function (field) {
-                // One-to-one
-                if (reference.singular && field.singular) {
-                    promises.push(_this._updateOneToOne(
-                        relatedModel, resource, reference, field
-                    ));
-                }
-                // One-to-many
-                if (reference.singular && !field.singular) {
-                    promises.push(_this._updateOneToMany(
-                        relatedModel, resource, reference, field
-                    ));
-                }
-                // Many-to-one
-                if (!reference.singular && field.singular) {
-                    promises.push(_this._updateManyToOne(
-                        relatedModel, resource, reference, field
-                    ));
-                }
-                // Many-to-many
-                if (!reference.singular && !field.singular) {
-                    promises.push(_this._updateManyToMany(
-                        relatedModel, resource, reference, field
-                    ));
-                }
-            });
-        });
-
-        return new Promise(function (resolve, reject) {
-            Promise.all(promises).then(
-                function () {
-                    resolve(resource);
-                }, function (errors) {
-                    reject(errors);
-                }
-            );
-        });
-    };
-
-    /**
-     * Update one-to-one mapping.
-     *
-     * @api private
-     * @parameter {Object} relatedModel
-     * @parameter {Object} resource
-     * @parameter {Object} reference
-     * @parameter {Object} field
-     * @return {Promise}
-     */
-    adapter._updateOneToOne = function (relatedModel, resource, reference, field) {
-        return new Promise(function (resolve, reject) {
-            // Dissociation
-            var dissociate = {$unset: {}};
-            dissociate.$unset[field.path] = 1;
-            relatedModel.where(field.path, resource.id).update(dissociate, function (error) {
-                if (error) return reject(error);
-
-                // Association
-                var associate = {$set: {}};
-                associate.$set[field.path] = resource.id;
-
-                if (!resource[reference.path]) return resolve();
-                relatedModel.findByIdAndUpdate(resource[reference.path], associate, function (error) {
-                    if (error) return reject(error);
-                    resolve();
-                });
-            });
-        });
-    };
-
-    /**
-     * Update one-to-many mapping.
-     *
-     * @api private
-     * @parameter {Object} relatedModel
-     * @parameter {Object} resource
-     * @parameter {Object} reference
-     * @parameter {Object} field
-     * @return {Promise}
-     */
-    adapter._updateOneToMany = function (relatedModel, resource, reference, field) {
-        return new Promise(function (resolve, reject) {
-            // Dissociation
-            var dissociate = {$pull: {}};
-            dissociate.$pull[field.path] = resource.id;
-            relatedModel.where(field.path, resource.id).update(dissociate, function (error) {
-                if (error) return reject(error);
-
-                // Association
-                var associate = {$addToSet: {}};
-                associate.$addToSet[field.path] = resource.id;
-
-                if (!resource[reference.path]) return resolve();
-                relatedModel.findByIdAndUpdate(resource[reference.path], associate, function (error) {
-                    if (error) return reject(error);
-                    resolve();
-                });
-            });
-        });
-    };
-
-    /**
-     * Update many-to-one mapping.
-     *
-     * @api private
-     * @parameter {Object} relatedModel
-     * @parameter {Object} resource
-     * @parameter {Object} reference
-     * @parameter {Object} field
-     * @return {Promise}
-     */
-    adapter._updateManyToOne = function (relatedModel, resource, reference, field) {
-        return new Promise(function (resolve, reject) {
-            // Dissociation
-            var dissociate = {$unset: {}};
-            dissociate.$unset[field.path] = 1;
-
-            relatedModel.where(field.path, resource.id).update(dissociate, function (error) {
-                if (error) return reject(error);
-
-                // Association
-                var associate = {$set: {}};
-                associate.$set[field.path] = resource.id;
-                var ids = {_id: {$in: resource[reference.path] || []}};
-
-                relatedModel.update(ids, associate, {multi: true}, function (error) {
-                    if (error) return reject(error);
-                    resolve();
-                });
-            });
-        });
-    };
-
-    /**
-     * Update many-to-many mapping.
-     *
-     * @api private
-     * @parameter {Object} relatedModel
-     * @parameter {Object} resource
-     * @parameter {Object} reference
-     * @parameter {Object} field
-     * @return {Promise}
-     */
-    adapter._updateManyToMany = function (relatedModel, resource, reference, field) {
-        return new Promise(function (resolve, reject) {
-            // Dissociation
-            var dissociate = {$pull: {}};
-            dissociate.$pull[field.path] = resource.id;
-
-            relatedModel.where(field.path, resource.id).update(dissociate, function (error) {
-                if (error)  return reject(error);
-
-                // Association
-                var associate = {$addToSet: {}};
-                associate.$addToSet[field.path] = resource.id;
-                var ids = {_id: {$in: resource[reference.path] || []}};
-
-                relatedModel.update(ids, associate, {multi: true}, function (error) {
-                    if (error) return reject(error);
-                    resolve();
-                });
-            });
-        });
-    };
-
-    /**
-     * Remove all associations from a resource.
-     *
-     * @api private
-     * @parameter {Object} model
-     * @parameter {Object} resource
-     * @return {Object}
-     */
-    adapter._dissociate = function (model, resource) {
-        model.schema.eachPath(function (path, type) {
-            var instance = type.instance ||
-                (type.caster ? type.caster.instance : undefined);
-        if (path != '_id' && instance == 'String' && uuidRegexp.test(resource[path])) {
-                resource[path] = null;
-            }
-        });
-        return resource;
->>>>>>> 3197e709
     };
 
     // expose mongoose

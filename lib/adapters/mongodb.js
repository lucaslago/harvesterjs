var mongoose = require('mongoose');
var RSVP = require('rsvp');
var _ = require('lodash');

var Promise = RSVP.Promise;
<<<<<<< HEAD
var adapter = {};

adapter._init = function (options) {
  var connectionString = options.connectionString || '';

  if (!connectionString.length) {
    connectionString = 'mongodb://' +
      (options.username ? options.username + ':' + options.password + '@' : '') +
      options.host + (options.port ? ':' + options.port : '') + '/' + options.db;
  }

  //Setup mongoose instance
  this.db = mongoose.createConnection(connectionString, options.flags);
};

/**
 * Store models in an object here.
 *
 * @api private
 */
adapter._models = {};

adapter.schema = function (name, schema, options) {
  var ObjectId = mongoose.Schema.Types.ObjectId;
  var Mixed = mongoose.Schema.Types.Mixed;
  schema.links = schema.links || {};

  _.each(schema, function (val, key) {
    var obj = {};
    var isArray = _.isArray(val);
    var value = isArray ? val[0] : val;
    var isObject = _.isPlainObject(value);
    var ref = isObject ? value.ref : value;
    var inverse = isObject ? value.inverse : undefined;

    // Convert strings to associations
    if (typeof ref == 'string') {
      obj.ref = ref;
      obj.inverse = inverse;
      obj.type = ObjectId;
      schema.links[key] = isArray ? [obj] : obj;
      delete schema[key];
    }

    // Convert native object to schema type Mixed
    if (typeof value == 'function' && typeCheck(value) == 'object') {
      if (isObject) {
        schema[key].type = Mixed;
      } else {
        schema[key] = Mixed;
      }
    }
  });

  return mongoose.Schema(schema, options);

  function typeCheck(fn) {
    return Object.prototype.toString.call(new fn(''))
      .slice(1, -1).split(' ')[1].toLowerCase();
  }
};

adapter.model = function (name, schema) {
  if (schema) {
    var model = this.db.model.apply(this.db, arguments);
    this._models[name] = model;
    return model;
  } else {
    return this._models[name];
  }
};

// expose mongoose
adapter.mongoose = mongoose;
=======

function Adapter() {
    var adapter = {};
    adapter._init = function (options) {
        var connectionString = options.connectionString || '';

        if (!connectionString.length) {
            connectionString = 'mongodb://' +
            (options.username ? options.username + ':' + options.password + '@' : '') +
            options.host + (options.port ? ':' + options.port : '') + '/' + options.db;
        }

        //Setup mongoose instance
        this.db = mongoose.createConnection(connectionString, options.flags);
    };

    /**
     * Store models in an object here.
     *
     * @api private
     */
    adapter._models = {};

    adapter.schema = function (name, schema, options) {
        var ObjectId = mongoose.Schema.Types.ObjectId;
        var Mixed = mongoose.Schema.Types.Mixed;

        _.each(schema, function (val, key) {
            var obj = {};
            var isArray = _.isArray(val);
            var value = isArray ? val[0] : val;
            var isObject = _.isPlainObject(value);
            var ref = isObject ? value.ref : value;
            var inverse = isObject ? value.inverse : undefined;

            // Convert strings to associations
            if (typeof ref == 'string') {
                obj.ref = ref;
                obj.inverse = inverse;
                obj.type = ObjectId;
                schema[key] = isArray ? [obj] : obj;
            }

            // Convert native object to schema type Mixed
            if (typeof value == 'function' && typeCheck(value) == 'object') {
                if (isObject) {
                    schema[key].type = Mixed;
                } else {
                    schema[key] = Mixed;
                }
            }
        });

        return mongoose.Schema(schema, options);

        function typeCheck(fn) {
            return Object.prototype.toString.call(new fn(''))
                .slice(1, -1).split(' ')[1].toLowerCase();
        }
    };

    adapter.model = function (name, schema) {
        if (schema) {
            var model = this.db.model.apply(this.db, arguments);
            this._models[name] = model;
            return model;
        } else {
            return this._models[name];
        }
    };

    adapter.create = function (model, id, resource) {
        var _this = this;
        if (!resource) {
            resource = id;
        } else {
            resource.id = id;
        }
        model = typeof model == 'string' ? this.model(model) : model;
        resource = this._serialize(model, resource);
        return new Promise(function (resolve, reject) {
            model.create(resource, function (error, resource) {
                _this._handleWrite(model, resource, error, resolve, reject);
            });
        });
    };

    adapter.update = function (model, id, update, options) {
        var _this = this;
        model = typeof model == 'string' ? this.model(model) : model;
        update = this._serialize(model, update);

        return new Promise(function (resolve, reject) {
            var cb = function (error, resource) {
                if (error) {
                    return reject(error);
                }
                _this._handleWrite(model, resource, error, resolve, reject);
            };

            if (options) {
                model.findByIdAndUpdate(id, update, options, cb);
            } else {
                model.findByIdAndUpdate(id, update, cb);
            }
        });
    };

    //nb: query cannot be a string in this case.
    adapter.upsert = function (model, query, update) {
        var _this = this;
        model = typeof model == 'string' ? this.model(model) : model;
        update = this._serialize(model, update);

        return new Promise(function (resolve, reject) {
            var cb = function (error, resource) {
                if (error) {
                    return reject(error);
                }
                _this._handleWrite(model, resource, error, resolve, reject);
            };

            model.findOneAndUpdate(query, update, {update: true}, cb);
        });
    }

    adapter.delete = function (model, id) {
        var _this = this;
        model = typeof model == 'string' ? this.model(model) : model;
        return new Promise(function (resolve, reject) {
            model.findByIdAndRemove(id, function (error, resource) {
                resource = _this._dissociate(model, resource);
                _this._handleWrite(model, resource, error, resolve, reject);
            });
        });
    };

    adapter.find = function (model, query) {
        var _this = this;
        var method = typeof query != 'object' ? 'findById' : 'findOne';

        model = typeof model == 'string' ? this._models[model] : model;
        return new Promise(function (resolve, reject) {
            model[method](query, function (error, resource) {
                if (error) {
                    return reject(error);
                }
                resolve(_this._deserialize(model, resource));
            });
        });
    };

    adapter.findMany = function (model, query, limit, skip, sort, fields) {
        var _this = this;

        if (_.isObject(query)) {
            query.id && (query._id = query.id) && delete query.id;
        }
        query && query._id && _.isArray(query._id) && (query._id = {$in: query._id});

        if (_.isArray(query)) {
            query = query.length ? {_id: {$in: query}} : {};
        } else if (!query) {
            query = {};
        } else if (typeof query == 'number') {
            limit = query;
        }

        model = typeof model == 'string' ? this._models[model] : model;
        limit = limit || 1000;
        skip = skip ? skip : 0;
        sort = sort || {"_id": -1};
        var arr = fields ? fields.split(" ") : [];
        _.each(arr, function (field, index) {
            arr[index] = field.replace("links.", "");
        })
        fields && (fields = arr.join(" "))
        return new Promise(function (resolve, reject) {
            model.find(query).skip(skip).sort(sort).limit(limit).select(fields).exec(function (error, resources) {
                if (error) {
                    return reject(error);
                }
                resources = resources.map(function (resource) {
                    return _this._deserialize(model, resource);
                });
                resolve(resources);
            });
        });
    };

    adapter.awaitConnection = function () {
        var _this = this;
        return new Promise(function (resolve, reject) {
            _this.db.once('connected', function () {
                resolve();
            });
            _this.db.once('error', function (error) {
                reject(error);
            });
            // check whether db isn't already in connected state
            // if so it wil not emit the connected event and therefore can keep the promise dangling
            if (_this.db._readyState == 1) {
                resolve();
            }

        });
    };
>>>>>>> cd359380

    /**
     * Parse incoming resource.
     *
     * @api private
     * @param {Object} model
     * @param {Object} resource
     * @return {Object}
     */
    adapter._serialize = function (model, resource) {
        if (resource.hasOwnProperty('id')) {
            resource._id = mongoose.Types.ObjectId(resource.id.toString());
            delete resource.id;
        }
        if (resource.hasOwnProperty('links') && typeof resource.links == 'object') {
            _.each(resource.links, function (value, key) {
                resource[key] = value;
            });
            delete resource.links;
        }
        return resource;
    };

    /**
     * Return a resource ready to be sent back to client.
     *
     * @api private
     * @param {Object} model
     * @param {Object} resource mongoose document
     * @return {Object}
     */
    adapter._deserialize = function (model, resource) {
        var json = {};
        if (!resource) {
            return undefined;
        }
        if (resource.toObject) {
            resource = resource.toObject();
        }

        json.id = resource._id;

        var relations = [];
        model.schema.eachPath(function (path, type) {
            if (path == '_id' || path == '__v') return;
            json[path] = resource[path];
            var instance = type.instance ||
                (type.caster ? type.caster.instance : undefined);
            if (path != '_id' && instance == 'ObjectID') {
                relations.push(path);
            }
        });
        if (relations.length) {
            var links = {};
            _.each(relations, function (relation) {
                if (_.isArray(json[relation]) ? json[relation].length : json[relation]) {
                    links[relation] = json[relation];
                }
                delete json[relation];
            });
            if (_.keys(links).length) {
                json.links = links;
            }
        }
        return json;
    };

    /**
     * What happens after the DB has been written to, successful or not.
     *
     * @api private
     * @param {Object} model
     * @param {Object} resource
     * @param {Object} error
     * @param {Function} resolve
     * @param {Function} reject
     */
    adapter._handleWrite = function (model, resource, error, resolve, reject) {
        var _this = this;
        if (error) {
            return reject(error);
        }
        this._updateRelationships(model, resource).then(function (resource) {
            resolve(_this._deserialize(model, resource));
        }, function (error) {
            reject(error);
        });
    };

    /**
     * Update relationships manually. By nature of NoSQL,
     * relations don't come for free. Don't try this at home, kids.
     *
     * @api private
     * @param {Object} model
     * @param {Object} resource
     * @return {Promise}
     */
    adapter._updateRelationships = function (model, resource) {
        var _this = this;

        /**
         * Get fields that contain references.
         */
        var references = [];
        _.each(model.schema.tree, function (value, key) {
            var singular = !_.isArray(value);
            var obj = singular ? value : value[0];
            if (typeof obj == 'object' && obj.hasOwnProperty('ref')) {
                references.push({
                    path: key,
                    model: obj.ref,
                    singular: singular,
                    inverse: obj.inverse
                });
            }
        });

        var promises = [];
        _.each(references, function (reference) {
            var relatedModel = _this._models[reference.model];
            var relatedTree = relatedModel.schema.tree;
            var fields = [];

            // Get fields on the related model that reference this model
            if (typeof reference.inverse == 'string') {
                var inverted = {};
                inverted[reference.inverse] = relatedTree[reference.inverse];
                relatedTree = inverted;
            }
            _.each(relatedTree, function (value, key) {
                var singular = !_.isArray(value);
                var obj = singular ? value : value[0];
                if (typeof obj == 'object' && obj.ref == model.modelName) {
                    fields.push({
                        path: key,
                        model: obj.ref,
                        singular: singular,
                        inverse: obj.inverse
                    });
                }
            });

            // Iterate over each relation
            _.each(fields, function (field) {
                // One-to-one
                if (reference.singular && field.singular) {
                    promises.push(_this._updateOneToOne(
                        relatedModel, resource, reference, field
                    ));
                }
                // One-to-many
                if (reference.singular && !field.singular) {
                    promises.push(_this._updateOneToMany(
                        relatedModel, resource, reference, field
                    ));
                }
                // Many-to-one
                if (!reference.singular && field.singular) {
                    promises.push(_this._updateManyToOne(
                        relatedModel, resource, reference, field
                    ));
                }
                // Many-to-many
                if (!reference.singular && !field.singular) {
                    promises.push(_this._updateManyToMany(
                        relatedModel, resource, reference, field
                    ));
                }
            });
        });

        return new Promise(function (resolve, reject) {
            RSVP.all(promises).then(
                function () {
                    resolve(resource);
                }, function (errors) {
                    reject(errors);
                }
            );
        });
    };

    /**
     * Update one-to-one mapping.
     *
     * @api private
     * @parameter {Object} relatedModel
     * @parameter {Object} resource
     * @parameter {Object} reference
     * @parameter {Object} field
     * @return {Promise}
     */
    adapter._updateOneToOne = function (relatedModel, resource, reference, field) {
        return new Promise(function (resolve, reject) {
            // Dissociation
            var dissociate = {$unset: {}};
            dissociate.$unset[field.path] = 1;
            relatedModel.where(field.path, resource.id).update(dissociate, function (error) {
                if (error) return reject(error);

                // Association
                var associate = {$set: {}};
                associate.$set[field.path] = resource.id;

                if (!resource[reference.path]) return resolve();
                relatedModel.findByIdAndUpdate(resource[reference.path], associate, function (error) {
                    if (error) return reject(error);
                    resolve();
                });
            });
        });
    };

    /**
     * Update one-to-many mapping.
     *
     * @api private
     * @parameter {Object} relatedModel
     * @parameter {Object} resource
     * @parameter {Object} reference
     * @parameter {Object} field
     * @return {Promise}
     */
    adapter._updateOneToMany = function (relatedModel, resource, reference, field) {
        return new Promise(function (resolve, reject) {
            // Dissociation
            var dissociate = {$pull: {}};
            dissociate.$pull[field.path] = resource.id;
            relatedModel.where(field.path, resource.id).update(dissociate, function (error) {
                if (error) return reject(error);

                // Association
                var associate = {$addToSet: {}};
                associate.$addToSet[field.path] = resource.id;

                if (!resource[reference.path]) return resolve();
                relatedModel.findByIdAndUpdate(resource[reference.path], associate, function (error) {
                    if (error) return reject(error);
                    resolve();
                });
            });
        });
    };

    /**
     * Update many-to-one mapping.
     *
     * @api private
     * @parameter {Object} relatedModel
     * @parameter {Object} resource
     * @parameter {Object} reference
     * @parameter {Object} field
     * @return {Promise}
     */
    adapter._updateManyToOne = function (relatedModel, resource, reference, field) {
        return new Promise(function (resolve, reject) {
            // Dissociation
            var dissociate = {$unset: {}};
            dissociate.$unset[field.path] = 1;

            relatedModel.where(field.path, resource.id).update(dissociate, function (error) {
                if (error) return reject(error);

                // Association
                var associate = {$set: {}};
                associate.$set[field.path] = resource.id;
                var ids = {_id: {$in: resource[reference.path] || []}};

                relatedModel.update(ids, associate, {multi: true}, function (error) {
                    if (error) return reject(error);
                    resolve();
                });
            });
        });
    };

    /**
     * Update many-to-many mapping.
     *
     * @api private
     * @parameter {Object} relatedModel
     * @parameter {Object} resource
     * @parameter {Object} reference
     * @parameter {Object} field
     * @return {Promise}
     */
    adapter._updateManyToMany = function (relatedModel, resource, reference, field) {
        return new Promise(function (resolve, reject) {
            // Dissociation
            var dissociate = {$pull: {}};
            dissociate.$pull[field.path] = resource.id;

            relatedModel.where(field.path, resource.id).update(dissociate, function (error) {
                if (error)  return reject(error);

                // Association
                var associate = {$addToSet: {}};
                associate.$addToSet[field.path] = resource.id;
                var ids = {_id: {$in: resource[reference.path] || []}};

                relatedModel.update(ids, associate, {multi: true}, function (error) {
                    if (error) return reject(error);
                    resolve();
                });
            });
        });
    };

    /**
     * Remove all associations from a resource.
     *
     * @api private
     * @parameter {Object} model
     * @parameter {Object} resource
     * @return {Object}
     */
    adapter._dissociate = function (model, resource) {
        model.schema.eachPath(function (path, type) {
            var instance = type.instance ||
                (type.caster ? type.caster.instance : undefined);
            if (path != '_id' && instance == 'ObjectID') {
                resource[path] = null;
            }
        });
        return resource;
    };

    // expose mongoose
    adapter.mongoose = mongoose;
    return adapter;
}
module.exports = Adapter;<|MERGE_RESOLUTION|>--- conflicted
+++ resolved
@@ -3,82 +3,6 @@
 var _ = require('lodash');
 
 var Promise = RSVP.Promise;
-<<<<<<< HEAD
-var adapter = {};
-
-adapter._init = function (options) {
-  var connectionString = options.connectionString || '';
-
-  if (!connectionString.length) {
-    connectionString = 'mongodb://' +
-      (options.username ? options.username + ':' + options.password + '@' : '') +
-      options.host + (options.port ? ':' + options.port : '') + '/' + options.db;
-  }
-
-  //Setup mongoose instance
-  this.db = mongoose.createConnection(connectionString, options.flags);
-};
-
-/**
- * Store models in an object here.
- *
- * @api private
- */
-adapter._models = {};
-
-adapter.schema = function (name, schema, options) {
-  var ObjectId = mongoose.Schema.Types.ObjectId;
-  var Mixed = mongoose.Schema.Types.Mixed;
-  schema.links = schema.links || {};
-
-  _.each(schema, function (val, key) {
-    var obj = {};
-    var isArray = _.isArray(val);
-    var value = isArray ? val[0] : val;
-    var isObject = _.isPlainObject(value);
-    var ref = isObject ? value.ref : value;
-    var inverse = isObject ? value.inverse : undefined;
-
-    // Convert strings to associations
-    if (typeof ref == 'string') {
-      obj.ref = ref;
-      obj.inverse = inverse;
-      obj.type = ObjectId;
-      schema.links[key] = isArray ? [obj] : obj;
-      delete schema[key];
-    }
-
-    // Convert native object to schema type Mixed
-    if (typeof value == 'function' && typeCheck(value) == 'object') {
-      if (isObject) {
-        schema[key].type = Mixed;
-      } else {
-        schema[key] = Mixed;
-      }
-    }
-  });
-
-  return mongoose.Schema(schema, options);
-
-  function typeCheck(fn) {
-    return Object.prototype.toString.call(new fn(''))
-      .slice(1, -1).split(' ')[1].toLowerCase();
-  }
-};
-
-adapter.model = function (name, schema) {
-  if (schema) {
-    var model = this.db.model.apply(this.db, arguments);
-    this._models[name] = model;
-    return model;
-  } else {
-    return this._models[name];
-  }
-};
-
-// expose mongoose
-adapter.mongoose = mongoose;
-=======
 
 function Adapter() {
     var adapter = {};
@@ -150,471 +74,6 @@
         }
     };
 
-    adapter.create = function (model, id, resource) {
-        var _this = this;
-        if (!resource) {
-            resource = id;
-        } else {
-            resource.id = id;
-        }
-        model = typeof model == 'string' ? this.model(model) : model;
-        resource = this._serialize(model, resource);
-        return new Promise(function (resolve, reject) {
-            model.create(resource, function (error, resource) {
-                _this._handleWrite(model, resource, error, resolve, reject);
-            });
-        });
-    };
-
-    adapter.update = function (model, id, update, options) {
-        var _this = this;
-        model = typeof model == 'string' ? this.model(model) : model;
-        update = this._serialize(model, update);
-
-        return new Promise(function (resolve, reject) {
-            var cb = function (error, resource) {
-                if (error) {
-                    return reject(error);
-                }
-                _this._handleWrite(model, resource, error, resolve, reject);
-            };
-
-            if (options) {
-                model.findByIdAndUpdate(id, update, options, cb);
-            } else {
-                model.findByIdAndUpdate(id, update, cb);
-            }
-        });
-    };
-
-    //nb: query cannot be a string in this case.
-    adapter.upsert = function (model, query, update) {
-        var _this = this;
-        model = typeof model == 'string' ? this.model(model) : model;
-        update = this._serialize(model, update);
-
-        return new Promise(function (resolve, reject) {
-            var cb = function (error, resource) {
-                if (error) {
-                    return reject(error);
-                }
-                _this._handleWrite(model, resource, error, resolve, reject);
-            };
-
-            model.findOneAndUpdate(query, update, {update: true}, cb);
-        });
-    }
-
-    adapter.delete = function (model, id) {
-        var _this = this;
-        model = typeof model == 'string' ? this.model(model) : model;
-        return new Promise(function (resolve, reject) {
-            model.findByIdAndRemove(id, function (error, resource) {
-                resource = _this._dissociate(model, resource);
-                _this._handleWrite(model, resource, error, resolve, reject);
-            });
-        });
-    };
-
-    adapter.find = function (model, query) {
-        var _this = this;
-        var method = typeof query != 'object' ? 'findById' : 'findOne';
-
-        model = typeof model == 'string' ? this._models[model] : model;
-        return new Promise(function (resolve, reject) {
-            model[method](query, function (error, resource) {
-                if (error) {
-                    return reject(error);
-                }
-                resolve(_this._deserialize(model, resource));
-            });
-        });
-    };
-
-    adapter.findMany = function (model, query, limit, skip, sort, fields) {
-        var _this = this;
-
-        if (_.isObject(query)) {
-            query.id && (query._id = query.id) && delete query.id;
-        }
-        query && query._id && _.isArray(query._id) && (query._id = {$in: query._id});
-
-        if (_.isArray(query)) {
-            query = query.length ? {_id: {$in: query}} : {};
-        } else if (!query) {
-            query = {};
-        } else if (typeof query == 'number') {
-            limit = query;
-        }
-
-        model = typeof model == 'string' ? this._models[model] : model;
-        limit = limit || 1000;
-        skip = skip ? skip : 0;
-        sort = sort || {"_id": -1};
-        var arr = fields ? fields.split(" ") : [];
-        _.each(arr, function (field, index) {
-            arr[index] = field.replace("links.", "");
-        })
-        fields && (fields = arr.join(" "))
-        return new Promise(function (resolve, reject) {
-            model.find(query).skip(skip).sort(sort).limit(limit).select(fields).exec(function (error, resources) {
-                if (error) {
-                    return reject(error);
-                }
-                resources = resources.map(function (resource) {
-                    return _this._deserialize(model, resource);
-                });
-                resolve(resources);
-            });
-        });
-    };
-
-    adapter.awaitConnection = function () {
-        var _this = this;
-        return new Promise(function (resolve, reject) {
-            _this.db.once('connected', function () {
-                resolve();
-            });
-            _this.db.once('error', function (error) {
-                reject(error);
-            });
-            // check whether db isn't already in connected state
-            // if so it wil not emit the connected event and therefore can keep the promise dangling
-            if (_this.db._readyState == 1) {
-                resolve();
-            }
-
-        });
-    };
->>>>>>> cd359380
-
-    /**
-     * Parse incoming resource.
-     *
-     * @api private
-     * @param {Object} model
-     * @param {Object} resource
-     * @return {Object}
-     */
-    adapter._serialize = function (model, resource) {
-        if (resource.hasOwnProperty('id')) {
-            resource._id = mongoose.Types.ObjectId(resource.id.toString());
-            delete resource.id;
-        }
-        if (resource.hasOwnProperty('links') && typeof resource.links == 'object') {
-            _.each(resource.links, function (value, key) {
-                resource[key] = value;
-            });
-            delete resource.links;
-        }
-        return resource;
-    };
-
-    /**
-     * Return a resource ready to be sent back to client.
-     *
-     * @api private
-     * @param {Object} model
-     * @param {Object} resource mongoose document
-     * @return {Object}
-     */
-    adapter._deserialize = function (model, resource) {
-        var json = {};
-        if (!resource) {
-            return undefined;
-        }
-        if (resource.toObject) {
-            resource = resource.toObject();
-        }
-
-        json.id = resource._id;
-
-        var relations = [];
-        model.schema.eachPath(function (path, type) {
-            if (path == '_id' || path == '__v') return;
-            json[path] = resource[path];
-            var instance = type.instance ||
-                (type.caster ? type.caster.instance : undefined);
-            if (path != '_id' && instance == 'ObjectID') {
-                relations.push(path);
-            }
-        });
-        if (relations.length) {
-            var links = {};
-            _.each(relations, function (relation) {
-                if (_.isArray(json[relation]) ? json[relation].length : json[relation]) {
-                    links[relation] = json[relation];
-                }
-                delete json[relation];
-            });
-            if (_.keys(links).length) {
-                json.links = links;
-            }
-        }
-        return json;
-    };
-
-    /**
-     * What happens after the DB has been written to, successful or not.
-     *
-     * @api private
-     * @param {Object} model
-     * @param {Object} resource
-     * @param {Object} error
-     * @param {Function} resolve
-     * @param {Function} reject
-     */
-    adapter._handleWrite = function (model, resource, error, resolve, reject) {
-        var _this = this;
-        if (error) {
-            return reject(error);
-        }
-        this._updateRelationships(model, resource).then(function (resource) {
-            resolve(_this._deserialize(model, resource));
-        }, function (error) {
-            reject(error);
-        });
-    };
-
-    /**
-     * Update relationships manually. By nature of NoSQL,
-     * relations don't come for free. Don't try this at home, kids.
-     *
-     * @api private
-     * @param {Object} model
-     * @param {Object} resource
-     * @return {Promise}
-     */
-    adapter._updateRelationships = function (model, resource) {
-        var _this = this;
-
-        /**
-         * Get fields that contain references.
-         */
-        var references = [];
-        _.each(model.schema.tree, function (value, key) {
-            var singular = !_.isArray(value);
-            var obj = singular ? value : value[0];
-            if (typeof obj == 'object' && obj.hasOwnProperty('ref')) {
-                references.push({
-                    path: key,
-                    model: obj.ref,
-                    singular: singular,
-                    inverse: obj.inverse
-                });
-            }
-        });
-
-        var promises = [];
-        _.each(references, function (reference) {
-            var relatedModel = _this._models[reference.model];
-            var relatedTree = relatedModel.schema.tree;
-            var fields = [];
-
-            // Get fields on the related model that reference this model
-            if (typeof reference.inverse == 'string') {
-                var inverted = {};
-                inverted[reference.inverse] = relatedTree[reference.inverse];
-                relatedTree = inverted;
-            }
-            _.each(relatedTree, function (value, key) {
-                var singular = !_.isArray(value);
-                var obj = singular ? value : value[0];
-                if (typeof obj == 'object' && obj.ref == model.modelName) {
-                    fields.push({
-                        path: key,
-                        model: obj.ref,
-                        singular: singular,
-                        inverse: obj.inverse
-                    });
-                }
-            });
-
-            // Iterate over each relation
-            _.each(fields, function (field) {
-                // One-to-one
-                if (reference.singular && field.singular) {
-                    promises.push(_this._updateOneToOne(
-                        relatedModel, resource, reference, field
-                    ));
-                }
-                // One-to-many
-                if (reference.singular && !field.singular) {
-                    promises.push(_this._updateOneToMany(
-                        relatedModel, resource, reference, field
-                    ));
-                }
-                // Many-to-one
-                if (!reference.singular && field.singular) {
-                    promises.push(_this._updateManyToOne(
-                        relatedModel, resource, reference, field
-                    ));
-                }
-                // Many-to-many
-                if (!reference.singular && !field.singular) {
-                    promises.push(_this._updateManyToMany(
-                        relatedModel, resource, reference, field
-                    ));
-                }
-            });
-        });
-
-        return new Promise(function (resolve, reject) {
-            RSVP.all(promises).then(
-                function () {
-                    resolve(resource);
-                }, function (errors) {
-                    reject(errors);
-                }
-            );
-        });
-    };
-
-    /**
-     * Update one-to-one mapping.
-     *
-     * @api private
-     * @parameter {Object} relatedModel
-     * @parameter {Object} resource
-     * @parameter {Object} reference
-     * @parameter {Object} field
-     * @return {Promise}
-     */
-    adapter._updateOneToOne = function (relatedModel, resource, reference, field) {
-        return new Promise(function (resolve, reject) {
-            // Dissociation
-            var dissociate = {$unset: {}};
-            dissociate.$unset[field.path] = 1;
-            relatedModel.where(field.path, resource.id).update(dissociate, function (error) {
-                if (error) return reject(error);
-
-                // Association
-                var associate = {$set: {}};
-                associate.$set[field.path] = resource.id;
-
-                if (!resource[reference.path]) return resolve();
-                relatedModel.findByIdAndUpdate(resource[reference.path], associate, function (error) {
-                    if (error) return reject(error);
-                    resolve();
-                });
-            });
-        });
-    };
-
-    /**
-     * Update one-to-many mapping.
-     *
-     * @api private
-     * @parameter {Object} relatedModel
-     * @parameter {Object} resource
-     * @parameter {Object} reference
-     * @parameter {Object} field
-     * @return {Promise}
-     */
-    adapter._updateOneToMany = function (relatedModel, resource, reference, field) {
-        return new Promise(function (resolve, reject) {
-            // Dissociation
-            var dissociate = {$pull: {}};
-            dissociate.$pull[field.path] = resource.id;
-            relatedModel.where(field.path, resource.id).update(dissociate, function (error) {
-                if (error) return reject(error);
-
-                // Association
-                var associate = {$addToSet: {}};
-                associate.$addToSet[field.path] = resource.id;
-
-                if (!resource[reference.path]) return resolve();
-                relatedModel.findByIdAndUpdate(resource[reference.path], associate, function (error) {
-                    if (error) return reject(error);
-                    resolve();
-                });
-            });
-        });
-    };
-
-    /**
-     * Update many-to-one mapping.
-     *
-     * @api private
-     * @parameter {Object} relatedModel
-     * @parameter {Object} resource
-     * @parameter {Object} reference
-     * @parameter {Object} field
-     * @return {Promise}
-     */
-    adapter._updateManyToOne = function (relatedModel, resource, reference, field) {
-        return new Promise(function (resolve, reject) {
-            // Dissociation
-            var dissociate = {$unset: {}};
-            dissociate.$unset[field.path] = 1;
-
-            relatedModel.where(field.path, resource.id).update(dissociate, function (error) {
-                if (error) return reject(error);
-
-                // Association
-                var associate = {$set: {}};
-                associate.$set[field.path] = resource.id;
-                var ids = {_id: {$in: resource[reference.path] || []}};
-
-                relatedModel.update(ids, associate, {multi: true}, function (error) {
-                    if (error) return reject(error);
-                    resolve();
-                });
-            });
-        });
-    };
-
-    /**
-     * Update many-to-many mapping.
-     *
-     * @api private
-     * @parameter {Object} relatedModel
-     * @parameter {Object} resource
-     * @parameter {Object} reference
-     * @parameter {Object} field
-     * @return {Promise}
-     */
-    adapter._updateManyToMany = function (relatedModel, resource, reference, field) {
-        return new Promise(function (resolve, reject) {
-            // Dissociation
-            var dissociate = {$pull: {}};
-            dissociate.$pull[field.path] = resource.id;
-
-            relatedModel.where(field.path, resource.id).update(dissociate, function (error) {
-                if (error)  return reject(error);
-
-                // Association
-                var associate = {$addToSet: {}};
-                associate.$addToSet[field.path] = resource.id;
-                var ids = {_id: {$in: resource[reference.path] || []}};
-
-                relatedModel.update(ids, associate, {multi: true}, function (error) {
-                    if (error) return reject(error);
-                    resolve();
-                });
-            });
-        });
-    };
-
-    /**
-     * Remove all associations from a resource.
-     *
-     * @api private
-     * @parameter {Object} model
-     * @parameter {Object} resource
-     * @return {Object}
-     */
-    adapter._dissociate = function (model, resource) {
-        model.schema.eachPath(function (path, type) {
-            var instance = type.instance ||
-                (type.caster ? type.caster.instance : undefined);
-            if (path != '_id' && instance == 'ObjectID') {
-                resource[path] = null;
-            }
-        });
-        return resource;
-    };
-
     // expose mongoose
     adapter.mongoose = mongoose;
     return adapter;

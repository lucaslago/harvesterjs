--- conflicted
+++ resolved
@@ -184,19 +184,11 @@
   schema = this._preprocessSchema(schema);
   // Store a copy of the input.
   this._schema[name] = _.clone(schema);
-
+    
   this.changeHandlers[name] = [];
 
 
   this.adapter.awaitConnection().then(function () {
-<<<<<<< HEAD
-
-    schema = _this._preprocessSchema(schema);
-
-    // Store a copy of the input.
-    _this._schema[name] = _.clone(schema);
-=======
->>>>>>> 92536a8d
 
     schema = _this.adapter.schema(name, schema, options);
     createdRoutes[name]=_this._route(name, _this.adapter.model(name, schema));

--- conflicted
+++ resolved
@@ -454,48 +454,6 @@
 };
 
 /**
-<<<<<<< HEAD
-=======
- * Sends close message to the current server created by listen
- */
-Harvester.prototype.close = function() {
-  if (this.server) {
-    this.server.close();
-  }
-
-  return this;
-};
-
-/**
- * Internal method to remove HTTP routes from a resource.
- *
- * @api private
- * @param {String} name
- * @param {Array} methods
- * @param {Array} [routes]
- */
-
-// Does not work... incorrectly implemented
-Harvester.prototype._removeRoutes = function(name, methods, routes) {
-  let router = this.router;
-  let collection = this.options.inflect ? inflect.pluralize(name) : name;
-  let re = new RegExp('\/' + collection);
-
-  this.adapter.awaitConnection().then(function() {
-    (methods || []).forEach(function(verb) {
-//        TODO imho this method is badly implemented. `router` does not have `routes` property.
-      let paths = router.routes[verb];
-      paths.forEach(function(route, index) {
-        if (routes ? _.contains(routes, route.path) : re.test(route.path)) {
-          paths.splice(index, 1);
-        }
-      });
-    });
-  });
-};
-
-/**
->>>>>>> 7a04fb45
  * Mark a resource as read-only, which destroys the routes
  * for `POST`, `PUT`, `PATCH`, and `DELETE` on that resource. The resource
  * can still be modified using adapter methods.

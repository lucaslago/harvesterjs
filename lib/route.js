--- conflicted
+++ resolved
@@ -303,6 +303,12 @@
             }
         }, this);
         //TODO: links.->"" is a mongodb storage issue, and should be in the mongodb adapter rather than here.
+        //allow multiple ids or other query params at the same time.
+        _.each(query, function (val, key, list) {
+          if (_.isString(val) && val.indexOf(',') != -1) {
+            query[key] = {$in: val.split(',')};
+          }
+        });
 
         adapter.findMany(model, query, limit, offset, sort, fields)
 
@@ -426,8 +432,10 @@
             return sendError(req, res, new JSONAPI_Error({status: 412}));
         }
 
+        if (!req.body[collection]) return sendError(req, res, new JSONAPI_Error({status: 400, detail: 'incoming body payload is missing a primary resource collection'}));
+
         update = req.body[collection][0];
-        if (!update) return sendError(req, res, new JSONAPI_Error({status: 400, detail: 'incoming body payload is missing a primary resource collection'}));
+        if (!update || req.body[collection].length>1) return sendError(req, res, new JSONAPI_Error({status: 400, detail: 'incoming body payload needs exactly one entity in it\'s primary resource collection'}));
 
         // try to find the resource by ID
         adapter.find(model, id)
@@ -595,178 +603,11 @@
      */
     router.post(individualRoute, methodNotAllowed);
 
-//BEGIN SS Addition:
-    /*
-     * Append a top level "linked" object for hypermedia.
-     *
-     * @api private
-     * @param {Object} body deserialized response body
-     * @return {Object}
-     */
-    function appendLinked(body, includes) {
-        var _this = this;
-        var options = this.options;
-        var promises = [];
-        var alreadyLinked = {};
-
-<<<<<<< HEAD
-        _.each(body, function (value, key) {
-            if (key === 'meta') return;
-=======
-    var fields = query.fields;
-    fields && (fields = fields.replace(/,/g," "));
-
-    //JSON api makes these special namespaces, so we ignore them in our query.
-    delete query.include;
-    delete query.fields;
-    delete query.sort;
-    delete query.limit;
-    delete query.offset;
-
-    //keep ability to reference linked objs via links.*
-    _.each(query,function(value, key){
-      if(key.substring(0,6) == "links."){
-        query[key.substr(6)]=query[key];
-        delete query[key];
-      }
-    },this);
-    //TODO: links.->"" is a mongodb storage issue, and should be in the mongodb adapter rather than here.
-
-    //allow multiple ids or other query params at the same time.
-    _.each(query, function (val, key, list) {
-      if (_.isString(val) && val.indexOf(',') != -1) {
-        query[key] = {$in: val.split(',')};
-      }
-    });
-    adapter.findMany(model, query, limit, offset, sort, fields)
-
-    // do after transforms
-    .then(function (resources) {
-      return RSVP.all(resources.map(function (resource) {
-        return afterTransform(resource, req, res);
-      }));
-    }, function (error) {
-      sendError(req, res, 500, error);
-    })
-
-    // send the response
-    .then(function (resources) {
-      var body = {};
-
-      body[collection] = resources;
-      sendResponse(req, res, 200, body);
-    }, function (error) {
-      sendError(req, res, 500, error);
-    });
->>>>>>> 2e4c4284
-
-            var schema = _this._schema[options.inflect ? inflect.singularize(key) : key];
-            var associations = getAssociations.call(_this, schema);
-
-            if (!associations.length) return;
-
-            var includedAssociations = _.filter(associations, function (association) {
-                return _.contains(includes, association.key);
-            });
-
-            promises.push(_.map(includedAssociations, function (association) {
-                return _.map(value, function (obj) {
-
-                    if (obj.links == undefined) {
-                        return []
-                    }
-
-                    var linkedAssociationIds = obj.links[association.key];
-
-                    if (linkedAssociationIds == undefined) {
-                        return []
-                    }
-
-                    linkedAssociationIds = [].concat(linkedAssociationIds);
-                    linkedAssociationIds = _.filter(linkedAssociationIds, function (linkedAssociationId) {
-                        var alreadyProcessed = alreadyLinked[linkedAssociationId.id] ? true : false;
-                        alreadyLinked[linkedAssociationId.id] = true;
-                        return !alreadyProcessed;
-                    });
-                    if (!linkedAssociationIds.length) {
-                        return []
-                    }
-
-
-                    var resourceName = options.inflect ? inflect.singularize(association.type) : association.type;
-
-                    //Little hack: seemed to be the only way to solve inconsistent tense issues
-                    resourceName = _this._schema[resourceName] ? resourceName : association.type;
-
-                    return _this.adapter.findMany(resourceName, linkedAssociationIds)
-                        .then(function (resources) {
-                            resources = [].concat(resources);
-                            resources.length && (body.linked = body.linked || {});
-
-                            _.each(resources, function (resource) {
-                                resource.links && delete resource.links;
-                                body.linked[association.type] = body.linked[association.type] || [];
-                                body.linked[association.type].push(resource);
-                            });
-                        });
-                });
-            }));
-        });
-
-        var flatPromises = _.flatten(promises);
-        return RSVP.all(flatPromises)
-            .then(function (results) {
-                return body;
-            });
-    }
-
-<<<<<<< HEAD
-    this.appendLinked = appendLinked;
-=======
-    // do before transform
-    beforeTransform(update, req, res)
-
-    // update the resource
-    .then(function (update) {
-      return adapter.update(model, id, update);
-    }, function (error) {
-      sendError(req, res, 403, error);
-    })
-
-    // do after transform
-    .then(function (resource) {
-      return afterTransform(resource, req, res);
-    }, function (error) {
-      sendError(req, res, 500, error);
-    })
-
-    // send the response
-    .then(function (resource) {
-      var body = {};
-
-      body[collection] = [resource];
-      sendResponse(req, res, 200, body);
-    }, function (error) {
-      sendError(req, res, 500, error);
-    });
-  };
-
-  router.get(individualRoute,this.fnHandlers[individualRoute]["get"]);
-  router.get(individualRouteResource,this.fnHandlers[individualRouteResource]["get"]);
-  router.put(individualRoute,this.fnHandlers[individualRoute]["put"]);
-  router.delete(individualRoute,this.fnHandlers[individualRoute]["delete"]);
-  router.patch(individualRoute,this.fnHandlers[individualRoute]["patch"]);
-  /*
-   * POSTing a resource to a predetermined ID is not allowed,
-   * since that is what PUT is for.
-   */
-  router.post(individualRoute, methodNotAllowed);
-
-  //BEGIN FlyVector Port:
-  /*
-  * Append a top level "linked" object for hypermedia.
-  *
-  */
+    //BEGIN FlyVector Port:
+    /*
+    * Append a top level "linked" object for hypermedia.
+    *
+    */
 
     function linkedIds(resources, path) {
         var ids = [];
@@ -885,18 +726,7 @@
             return body;
         });
     }
-  this.appendLinked=appendLinked;
-  /*
-   * Append a top level "links" object for hypermedia.
-   *
-   * @api private
-   * @param {Object} body deserialized response body
-   * @return {Object}
-   */
-  function appendLinks (body) {
-    var _this = this;
-    var options = this.options;
->>>>>>> 2e4c4284
+    this.appendLinked=appendLinked;
 
     /*
      * Append a top level "links" object for hypermedia.

--- conflicted
+++ resolved
@@ -38,11 +38,7 @@
                 .then(function (checkpoint) {
                     if (!checkpoint) {
                         console.warn('checkpoint missing, creating... ');
-<<<<<<< HEAD
-                        return harvestApp.adapter.create('checkpoint', {ts: BSON.Timestamp(0, Date.now() / 1000)})
-=======
                         harvesterApp.adapter.create('checkpoint', {ts: BSON.Timestamp(0, Date.now() / 1000)})
->>>>>>> fe11cfaa
                             .then(function () {
                                 that.streamDestroyed=false;
                                 that.tail();

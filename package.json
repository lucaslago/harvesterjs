--- conflicted
+++ resolved
@@ -40,17 +40,13 @@
   "devDependencies": {
     "chai": "^1.10.0",
     "chai-http": "^1.0.0",
-<<<<<<< HEAD
     "event-source-stream": "git+https://github.com/mavdi/event-source-stream.git",
-    "http-as-promised": "^0.1.0",
     "mocha": "~1.20.1",
-=======
     "coveralls": "^2.11.2",
     "http-as-promised": "^0.1.0",
     "istanbul": "^0.3.7",
     "mocha": "~1.20.1",
     "mocha-lcov-reporter": "0.0.2",
->>>>>>> d5bdadd9
     "nock": "^0.56.0",
     "profanity-util": "0.0.2",
     "request-debug": "^0.1.1",

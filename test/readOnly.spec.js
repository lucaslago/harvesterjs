--- conflicted
+++ resolved
@@ -72,22 +72,4 @@
       done();
     });
   });
-
-<<<<<<< HEAD
-  it('should NOT be possible to patchById', function(done) {
-    var data = [
-      {
-        op: 'replace',
-        path: '/readers/0/name',
-        value: 'Baba Jaga',
-      },
-    ];
-    supertest(config.baseUrl).patch('/readers/' + ids.readers[0]).send(data).expect('Content-Type', /json/).expect(405).end(function(error) {
-      should.not.exist(error);
-      done();
-    });
-  });
-
-=======
->>>>>>> d30ecc97
 });
--- conflicted
+++ resolved
@@ -111,27 +111,15 @@
                     json: {comments: [{body: 'That\'s crazy talk, Ruby is the best !'}]},
                   });
                 })
-<<<<<<< HEAD
-                .spread(function(res, body) {
+                .spread(function (res, body) {
                   that.commentId = body.comments[0].id;
                   return $http({
                     uri: app1BaseUrl + '/posts/' + that.postId,
-                    method: 'PATCH',
-                    json: [{op: 'replace', path: 'posts/0/links/comments', value: [that.commentId]}],
+                    method: 'PUT',
+                    json: {posts: [{links: {comments: [that.commentId]}}]}
                   });
                 });
     });
-=======
-                .spread(function (res, body) {
-                    that.commentId = body.comments[0].id;
-                    return $http({
-                        uri: app1BaseUrl + '/posts/' + that.postId,
-                        method: 'PUT',
-                        json: {posts: [{links: {comments: [that.commentId]}}]}
-                    });
-                })
-        });
->>>>>>> d30ecc97
 
     describe('fetch posts and include author', function() {
       it('should respond with a compound document with people included', function(done) {

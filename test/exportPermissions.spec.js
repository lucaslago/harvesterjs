--- conflicted
+++ resolved
@@ -17,26 +17,14 @@
     harvesterInstance.resource('user', resourceSchema).immutable();
   });
 
-<<<<<<< HEAD
-  it('should export 14 permissions, excluding disallowed ones', function() {
+  it('should export 14 permissions, excluding disallowed ones', function () {
     var expectedPermissions = [
       'person.get', 'person.getById', 'person.getChangeEventsStreaming',
-      'pet.get', 'pet.post', 'pet.getById', 'pet.putById', 'pet.deleteById', 'pet.patchById', 'pet.getChangeEventsStreaming',
-      'user.get', 'user.post', 'user.getById', 'user.getChangeEventsStreaming',
+      'pet.get', 'pet.post', 'pet.getById', 'pet.putById', 'pet.deleteById', 'pet.getChangeEventsStreaming',
+      'user.get', 'user.post', 'user.getById', 'user.getChangeEventsStreaming'
     ];
     var exportedPermissions = harvesterInstance.exportPermissions();
     expect(exportedPermissions).to.eql(expectedPermissions);
   });
-=======
-    it('should export 14 permissions, excluding disallowed ones', function () {
-        var expectedPermissions = [
-            'person.get', 'person.getById', 'person.getChangeEventsStreaming',
-            'pet.get', 'pet.post', 'pet.getById', 'pet.putById', 'pet.deleteById', 'pet.getChangeEventsStreaming',
-            'user.get', 'user.post', 'user.getById', 'user.getChangeEventsStreaming'
-        ];
-        var exportedPermissions = harvesterInstance.exportPermissions();
-        expect(exportedPermissions).to.eql(expectedPermissions);
-    });
->>>>>>> d30ecc97
 
 });
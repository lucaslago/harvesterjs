'use strict';
let should = require('should');
let supertest = require('supertest');

describe('Restricted', function() {

  var config;

  before(function() {
    config = this.config;
  });

  it('should NOT be possible to post', function(done) {
    var data = {
      restricts: [
                {name: 'Jack'},
      ],
    };
    supertest(config.baseUrl).post('/restricts').send(data)
            .expect('Content-Type', /json/).expect(405)
            .end(function(error) {
              should.not.exist(error);
              done();
            });
  });

  it('should not be possible to get', function(done) {
    supertest(config.baseUrl).get('/restricts').expect('Content-Type', /json/).expect(405).end(function(error) {
      should.not.exist(error);
      done();
    });
  });

  it('should not be possible to getById', function(done) {
    supertest(config.baseUrl).get('/restricts/' + 1).expect('Content-Type', /json/).expect(405).end(function(error) {
      should.not.exist(error);
      done();
    });
  });

  it('should NOT be possible to deleteById', function(done) {
    supertest(config.baseUrl).delete('/restricts/' + 1).expect('Content-Type', /json/).expect(405).end(function(error) {
      should.not.exist(error);
      done();
    });
  });

  it('should NOT be possible to putById', function(done) {
    var data = {
      restricts: [
                {name: 'Duck'},
      ],
    };
    supertest(config.baseUrl).put('/restricts/' + 1).send(data).expect('Content-Type', /json/).expect(405).end(function(error) {
      should.not.exist(error);
      done();
    });
  });

<<<<<<< HEAD
  it('should NOT be possible to patchById', function(done) {
    var data = [
      {
        op: 'replace',
        path: '/restricts/0/name',
        value: 'Baba Jaga',
      },
    ];
    supertest(config.baseUrl).patch('/restricts/' + 1).send(data).expect('Content-Type', /json/).expect(405).end(function(error) {
      should.not.exist(error);
      done();
    });
  });

=======
>>>>>>> d30ecc97
});<|MERGE_RESOLUTION|>--- conflicted
+++ resolved
@@ -56,22 +56,4 @@
       done();
     });
   });
-
-<<<<<<< HEAD
-  it('should NOT be possible to patchById', function(done) {
-    var data = [
-      {
-        op: 'replace',
-        path: '/restricts/0/name',
-        value: 'Baba Jaga',
-      },
-    ];
-    supertest(config.baseUrl).patch('/restricts/' + 1).send(data).expect('Content-Type', /json/).expect(405).end(function(error) {
-      should.not.exist(error);
-      done();
-    });
-  });
-
-=======
->>>>>>> d30ecc97
 });
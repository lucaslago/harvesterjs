var inflect = require('i')();
var should = require('should');
var _ = require('lodash');
var RSVP = require('rsvp');
var request = require('supertest');

var Promise = RSVP.Promise;
var fixtures = require('./fixtures.json');

var baseUrl = 'http://localhost:' + 8000;
var keys = {};

_.each(fixtures, function (resources, collection) {
    keys[collection] = inflect.pluralize(collection);
});

var options = {
    adapter: 'mongodb',
    connectionString: process.argv[2] || process.env.MONGODB_URL || "‌mongodb://127.0.0.1:27017/testDB",
    db: 'testDB',
    inflect: true
};


describe('using mongodb adapter', function () {
    var ids = {};
    this.timeout(50000);


    before(function (done) {

        this.app = require('./app')(options)
            .catch(function (error) {
                done(error);
                process.exit(1);
            });

        this.app
            .then(function (fortuneApp) {
                fortuneApp.listen(8000);
                var expectedDbName = fortuneApp.options.db;

                return new Promise(function (resolve) {
                    fortuneApp.adapter.mongoose.connections[1].db.collectionNames(function (err, collections) {
                        resolve(_.compact(_.map(collections, function (collection) {

                            var collectionParts = collection.name.split(".");
                            var name = collectionParts[1];
                            var db = collectionParts[0];

                            if (name && (name !== "system") && db && (db === expectedDbName)) {
                                return new RSVP.Promise(function (resolve) {
                                    fortuneApp.adapter.mongoose.connections[1].db.collection(name, function (err, collection) {
                                        collection.remove({}, null, function () {
                                            console.log("Wiped collection", name);
                                            resolve();
                                        });
                                    });
                                });
                            }
                            return null;
                        })));
                    });
                });
            }).then(function (wipeFns) {
                console.log("Wiping collections:");
                return RSVP.all(wipeFns);
            })


            .then(function () {
                console.log("--------------------");
                console.log("Running tests:");


                var createResources = [];

                _.each(fixtures, function (resources, collection) {
                    var key = keys[collection];

                    createResources.push(new Promise(function (resolve) {
                        var body = {};
                        body[key] = resources;
                        request(baseUrl)
                            .post('/' + key)
                            .send(body)
                            .expect('Content-Type', /json/)
                            .expect(201)
                            .end(function (error, response) {
                                should.not.exist(error);
                                var resources = JSON.parse(response.text)[key];
                                ids[key] = ids[key] || [];
                                resources.forEach(function (resource) {
                                    ids[key].push(resource.id);
                                });
                                resolve();
                            });
                    }));
                });

                return RSVP.all(createResources).then(function () {
                    done();
                });
            })
            .catch(function (err) {
                done(err);
            });
    });


<<<<<<< HEAD
    require("./resources")(baseUrl,keys,ids);
    require("./associations")(baseUrl,keys,ids);
    require("./filters")(baseUrl,keys,ids);
    require("./paging")(baseUrl,keys,ids);
    require("./sorting")(baseUrl,keys,ids);
    require("./limits")(baseUrl,keys,ids);
    require("./includes")(baseUrl,keys,ids);
    require("./jsonapi_error")(baseUrl,keys,ids);
=======
    require("./resources")(baseUrl, keys, ids);
    require("./associations")(baseUrl, keys, ids);
    require("./limits")(baseUrl, keys, ids);
    require("./includes")(baseUrl, keys, ids);
    require("./jsonapi_error")(baseUrl, keys, ids);
>>>>>>> 5d8d9485


    after(function (done) {
        var that = this;
        _.each(fixtures, function (resources, collection) {
            var key = keys[collection];

            RSVP.all(ids[key].map(function (id) {
                    return new Promise(function (resolve) {
                        request(baseUrl)
                            .del('/' + key + '/' + id)
                            .expect(204)
                            .end(function (error) {
                                should.not.exist(error);
                                resolve();
                            });
                    });
                })).then(function () {
                    return that.app.then(function (fortuneApp) {
                        fortuneApp.router.close();
                        that.app = null;
                    });
                })
                .finally(function () {
                    done();
                });
        });
    });

});<|MERGE_RESOLUTION|>--- conflicted
+++ resolved
@@ -108,7 +108,6 @@
     });
 
 
-<<<<<<< HEAD
     require("./resources")(baseUrl,keys,ids);
     require("./associations")(baseUrl,keys,ids);
     require("./filters")(baseUrl,keys,ids);
@@ -117,13 +116,6 @@
     require("./limits")(baseUrl,keys,ids);
     require("./includes")(baseUrl,keys,ids);
     require("./jsonapi_error")(baseUrl,keys,ids);
-=======
-    require("./resources")(baseUrl, keys, ids);
-    require("./associations")(baseUrl, keys, ids);
-    require("./limits")(baseUrl, keys, ids);
-    require("./includes")(baseUrl, keys, ids);
-    require("./jsonapi_error")(baseUrl, keys, ids);
->>>>>>> 5d8d9485
 
 
     after(function (done) {
